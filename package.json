{
  "name": "lilylink",
<<<<<<< HEAD
  "version": "2.0.1",
=======
  "version": "2.0.0",
>>>>>>> 36d8783e
  "description": "A memory-safe lavalink client with enhanced performance.",
  "main": "dist/index.js",
  "types": "dist/index.d.ts",
  "files": ["dist", "README.md", "LICENSE", "package.json"],
  "scripts": {
    "build": "bunx tsc",
    "lint": "biome lint --write .",
    "format": "biome format --write .",
    "check": "biome check --write .",
    "check:fix": "biome check --write . --unsafe",
    "prepare": "npm rum build"
  },
  "repository": {
    "type": "git",
    "url": "git+https://github.com/shimizudev/lilylink.git"
  },
  "keywords": ["Lilylink", "Lavalink", "Lavalink", "Client", "Music"],
<<<<<<< HEAD
  "author": "Kiyomi <maria7892020@gmaio.com>",
  "license": "MIT",
  "bugs": {
    "url": "https://github.com/asamikyomi/lilylink/issues"
=======
  "author": "Mohtasim Alam Sohom <sohom829@gmail.com>",
  "license": "MIT",
  "bugs": {
    "url": "https://github.com/shimizudev/lilylink/issues"
>>>>>>> 36d8783e
  },
  "homepage": "https://github.com/shimizudev/lilylink#readme",
  "devDependencies": {
    "@biomejs/biome": "1.9.4",
    "@types/node": "^22.9.0",
    "@types/ws": "^8.5.13",
    "discord.js": "^14.16.3",
    "dotenv": "^16.4.5",
    "typescript": "^5.6.3"
  },
  "dependencies": {
    "ws": "^8.18.0",
    "zod": "^3.23.8"
  }
}<|MERGE_RESOLUTION|>--- conflicted
+++ resolved
@@ -1,16 +1,18 @@
 {
   "name": "lilylink",
-<<<<<<< HEAD
   "version": "2.0.1",
-=======
-  "version": "2.0.0",
->>>>>>> 36d8783e
-  "description": "A memory-safe lavalink client with enhanced performance.",
+  "description": "A fork of a memory-safe lavalink client with enhanced performance.",
   "main": "dist/index.js",
   "types": "dist/index.d.ts",
-  "files": ["dist", "README.md", "LICENSE", "package.json"],
+  "module": "dist/index.mjs",
+  "files": [
+    "dist",
+    "README.md",
+    "LICENSE",
+    "package.json"
+  ],
   "scripts": {
-    "build": "bunx tsc",
+    "build": "tsup",
     "lint": "biome lint --write .",
     "format": "biome format --write .",
     "check": "biome check --write .",
@@ -19,31 +21,33 @@
   },
   "repository": {
     "type": "git",
-    "url": "git+https://github.com/shimizudev/lilylink.git"
+    "url": "git+https://github.com/asamikiyomi/lilylink.git"
   },
-  "keywords": ["Lilylink", "Lavalink", "Lavalink", "Client", "Music"],
-<<<<<<< HEAD
-  "author": "Kiyomi <maria7892020@gmaio.com>",
+  "keywords": [
+    "Lilylink",
+    "Lavalink",
+    "Client",
+    "Music"
+  ],
+  "author": "Kiyomi <maria7892020@gmail.com>",
   "license": "MIT",
   "bugs": {
-    "url": "https://github.com/asamikyomi/lilylink/issues"
-=======
-  "author": "Mohtasim Alam Sohom <sohom829@gmail.com>",
-  "license": "MIT",
-  "bugs": {
-    "url": "https://github.com/shimizudev/lilylink/issues"
->>>>>>> 36d8783e
+    "url": "https://github.com/asamikiyomi/lilylink/issues"
   },
-  "homepage": "https://github.com/shimizudev/lilylink#readme",
+  "homepage": "https://github.com/asamikiyomi/lilylink#readme",
   "devDependencies": {
     "@biomejs/biome": "1.9.4",
     "@types/node": "^22.9.0",
     "@types/ws": "^8.5.13",
     "discord.js": "^14.16.3",
     "dotenv": "^16.4.5",
+    "tsup": "^8.3.5",
     "typescript": "^5.6.3"
   },
   "dependencies": {
+    "@types/jsdom": "^21.1.7",
+    "jsdom": "^26.0.0",
+    "radash": "^12.1.0",
     "ws": "^8.18.0",
     "zod": "^3.23.8"
   }
