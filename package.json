{
  "name": "lilylink",
  "version": "1.0.0",
  "description": "A fork of a memory-safe lavalink client with enhanced performance.",
  "main": "dist/index.js",
  "types": "dist/index.d.ts",
  "module": "dist/index.mjs",
  "files": [
    "dist",
    "README.md",
    "LICENSE",
    "package.json"
  ],
  "scripts": {
    "build": "tsup",
    "lint": "biome lint --write .",
    "format": "biome format --write .",
    "check": "biome check --write .",
    "check:fix": "biome check --write . --unsafe",
    "prepare": "npm rum build"
  },
  "repository": {
    "type": "git",
    "url": "git+https://github.com/asamikiyomi/lilylink.git"
  },
<<<<<<< HEAD
  "keywords": [
    "Lilylink",
    "Lavalink",
    "Lavalink",
    "Client",
    "Music"
  ],
=======
  "keywords": ["Lilylink", "Lavalink", "Lavalink", "Client", "Music"],
>>>>>>> 41a3fd37
  "author": "Kiyomi <maria7892020@gmail.com>",
  "license": "MIT",
  "bugs": {
    "url": "https://github.com/asamikiyomi/lilylink/issues"
  },
  "homepage": "https://github.com/asamikiyomi/lilylink#readme",
  "devDependencies": {
    "@biomejs/biome": "1.9.4",
    "@types/node": "^22.13.9",
    "@types/ws": "^8.5.13",
    "discord.js": "^14.16.3",
    "dotenv": "^16.4.5",
    "tsup": "^8.3.5",
    "typescript": "^5.6.3"
  },
  "dependencies": {
    "radash": "^12.1.0",
    "ws": "^8.18.0",
    "zod": "^3.23.8"
  }
}<|MERGE_RESOLUTION|>--- conflicted
+++ resolved
@@ -23,18 +23,8 @@
     "type": "git",
     "url": "git+https://github.com/asamikiyomi/lilylink.git"
   },
-<<<<<<< HEAD
-  "keywords": [
-    "Lilylink",
-    "Lavalink",
-    "Lavalink",
-    "Client",
-    "Music"
-  ],
-=======
   "keywords": ["Lilylink", "Lavalink", "Lavalink", "Client", "Music"],
->>>>>>> 41a3fd37
-  "author": "Kiyomi <maria7892020@gmail.com>",
+  "author": "Lovely Aya <maria7892020@gmail.com>",
   "license": "MIT",
   "bugs": {
     "url": "https://github.com/asamikiyomi/lilylink/issues"
